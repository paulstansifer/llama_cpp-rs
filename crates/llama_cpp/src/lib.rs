--- conflicted
+++ resolved
@@ -76,136 +76,19 @@
 
 #![warn(missing_docs)]
 
-<<<<<<< HEAD
-use std::cmp::min;
-use std::ffi::{c_void, CStr, CString};
-use std::path::{Path, PathBuf};
-use std::ptr::slice_from_raw_parts;
-use std::sync::atomic::{AtomicUsize, Ordering};
-use std::sync::Arc;
-use std::{ptr, thread};
-
-use derive_more::{Deref, DerefMut};
-use futures::executor::block_on;
-=======
 use llama_cpp_sys::{llama_context, llama_token_data_array};
->>>>>>> 529a6675
 use thiserror::Error;
 
-<<<<<<< HEAD
-use llama_cpp_sys::{
-    ggml_numa_strategy_GGML_NUMA_STRATEGY_DISTRIBUTE, ggml_type, llama_backend_free,
-    llama_backend_init, llama_batch, llama_batch_free, llama_batch_init, llama_beam_search,
-    llama_context, llama_context_default_params, llama_context_params, llama_decode, llama_free,
-    llama_free_model, llama_get_embeddings_ith, llama_get_logits_ith, llama_kv_cache_clear,
-    llama_load_model_from_file, llama_log_set, llama_model, llama_model_default_params,
-    llama_model_params, llama_n_ctx_train, llama_n_embd, llama_n_vocab,
-    llama_new_context_with_model, llama_numa_init, llama_split_mode,
-    llama_split_mode_LLAMA_SPLIT_LAYER, llama_split_mode_LLAMA_SPLIT_NONE,
-    llama_split_mode_LLAMA_SPLIT_ROW, llama_token_bos, llama_token_data, llama_token_data_array,
-    llama_token_eos, llama_token_eot, llama_token_get_text, llama_token_middle, llama_token_nl,
-    llama_token_prefix, llama_token_suffix, llama_token_to_piece, llama_tokenize,
-};
-=======
 mod detail;
 mod model;
 mod session;
 
 pub use model::*;
 pub use session::*;
->>>>>>> 529a6675
 
 /// The standard sampler implementation.
 pub mod standard_sampler;
 
-<<<<<<< HEAD
-/// The current instance of [`Backend`], if it exists. Also stored is a reference count used for
-/// initialisation and freeing.
-static BACKEND: Mutex<Option<(Backend, usize)>> = Mutex::const_new(None);
-
-/// Empty struct used to initialise and free the [llama.cpp][llama.cpp] backend when it is created
-/// dropped respectively.
-///
-/// [llama.cpp]: https://github.com/ggerganov/llama.cpp/
-struct Backend {}
-
-impl Backend {
-    /// Initialises the [llama.cpp][llama.cpp] backend and sets its logger.
-    ///
-    /// There should only ever be one instance of this struct at any given time.
-    ///
-    /// [llama.cpp]: https://github.com/ggerganov/llama.cpp/
-    fn init() -> Self {
-        unsafe {
-            // SAFETY: This is only called when no models or sessions exist.
-            llama_backend_init();
-
-            // TODO look into numa strategies, this should probably be part of the API
-            llama_numa_init(ggml_numa_strategy_GGML_NUMA_STRATEGY_DISTRIBUTE);
-
-            // SAFETY: performs a simple assignment to static variables. Should only execute once
-            // before any logs are made.
-            llama_log_set(Some(detail::llama_log_callback), ptr::null_mut());
-        }
-
-        Self {}
-    }
-}
-
-impl Drop for Backend {
-    fn drop(&mut self) {
-        unsafe {
-            // SAFETY: This is only called when no models or sessions exist.
-            llama_backend_free();
-        }
-    }
-}
-
-/// A "reference" to [`BACKEND`].
-///
-/// Initialises [`BACKEND`] if there is no [`Backend`] inside. If there are no other references,
-/// this drops [`Backend`] upon getting itself dropped.
-struct BackendRef {}
-
-impl BackendRef {
-    /// Creates a new reference, initialising [`BACKEND`] if necessary.
-    async fn new() -> Self {
-        let mut lock = BACKEND.lock().await;
-        if let Some((_, count)) = lock.as_mut() {
-            *count += 1;
-        } else {
-            let _ = lock.insert((Backend::init(), 1));
-        }
-
-        Self {}
-    }
-}
-
-impl Drop for BackendRef {
-    fn drop(&mut self) {
-        block_on(async move {
-            let mut lock = BACKEND.lock().await;
-            if let Some((_, count)) = lock.as_mut() {
-                *count -= 1;
-
-                if *count == 0 {
-                    lock.take();
-                }
-            } else {
-                error!("Backend as already been freed, this should never happen")
-            }
-        });
-    }
-}
-
-impl Clone for BackendRef {
-    fn clone(&self) -> Self {
-        block_on(Self::new())
-    }
-}
-
-=======
->>>>>>> 529a6675
 /// A single token produced or consumed by a [`LlamaModel`], without its associated context.
 ///
 /// Due to the layout of llama.cpp, these can be _created_ from a [`LlamaModel`], but require a
@@ -227,1150 +110,6 @@
 #[error("an internal assertion failed in llama.cpp; check `tracing` output.")]
 pub struct LlamaInternalError;
 
-<<<<<<< HEAD
-/// The inner part of a [`LlamaModel`].
-///
-/// This is a thin wrapper over an `Arc<RwLock<*mut llama_model>>`, which is used to share the
-/// model across threads.
-#[derive(Clone, Deref, DerefMut)]
-struct LlamaModelInner {
-    #[deref]
-    #[deref_mut]
-    model: *mut llama_model,
-    _backend_ref: BackendRef,
-}
-
-unsafe impl Send for LlamaModelInner {}
-
-unsafe impl Sync for LlamaModelInner {}
-
-impl Drop for LlamaModelInner {
-    fn drop(&mut self) {
-        unsafe {
-            // SAFETY: `drop`ping more than once is unsound [1], so `self.model` cannot have been
-            // `free`d yet.
-            //
-            // [1]: See https://github.com/rust-lang/rust/issues/60977
-            llama_free_model(self.model);
-        }
-    }
-}
-
-/// A [llama.cpp](https://github.com/ggerganov/llama.cpp/tree/master) model.
-///
-/// At present, these can only be loaded from GGML's model file format, [GGUF][gguf], via
-/// [`LlamaModel::load_from_file`].
-///
-/// [gguf]: https://github.com/ggerganov/ggml/pull/302
-#[derive(Clone)]
-pub struct LlamaModel {
-    /// A handle to the inner model on the other side of the C FFI boundary.
-    model: Arc<RwLock<LlamaModelInner>>,
-
-    /// The size of this model's vocabulary, in tokens.
-    vocabulary_size: usize,
-
-    /// The beginning of sentence (BOS) token for this model.
-    bos_token: Token,
-
-    /// The end of sentence (EOS) token for this model.
-    eos_token: Token,
-
-    /// The newline (NL) token for this model.
-    nl_token: Token,
-
-    /// For infilling, the prefix token for this model.
-    infill_prefix_token: Token,
-
-    /// For infilling, the middle token for this model.
-    infill_middle_token: Token,
-
-    /// For infilling, the suffix token for this model.
-    infill_suffix_token: Token,
-
-    /// For infilling, the token for the end of the infill.
-    eot_token: Token,
-
-    /// For embeddings, the length of a single embeddings vector.
-    embedding_length: usize,
-
-    /// The number of tokens in the context the model was trained with.
-    training_size: usize,
-}
-
-unsafe impl Send for LlamaModel {}
-
-impl LlamaModel {
-    /// Loads a LLaMA model from a compatible GGUF (`.gguf`) file.
-    ///
-    /// If the model fails to load on the other side of the C FFI boundary, llama.cpp will log an
-    /// error to this crate's `tracing` handler.
-    /// If you're stuck here, consider setting up [`tracing`][tracing] to get the whole story.
-    ///
-    /// [tracing]: https://docs.rs/tracing/latest/tracing/
-    pub fn load_from_file(
-        file_path: impl AsRef<Path>,
-        model_params: LlamaParams,
-    ) -> Result<Self, LlamaLoadError> {
-        let backend_ref = block_on(BackendRef::new());
-        info!("Loading model \"{}\"", file_path.as_ref().to_string_lossy());
-
-        let file_path = file_path.as_ref();
-
-        if !file_path.exists() {
-            return Err(LlamaLoadError::DoesNotExist(file_path.into()));
-        }
-
-        let model = unsafe {
-            // SAFETY: Assume that llama.cpp will gracefully fail and return `nullptr` if
-            // `llama_load_model_from_file` fails.
-            //
-            // This is, unfortunately, the best we can do here.
-            llama_load_model_from_file(
-                CString::new(file_path.to_string_lossy().into_owned().into_bytes())
-                    .unwrap_or_else(|_| {
-                        unreachable!(
-                            "Path {:#?} contained NUL bytes; this should never happen",
-                            file_path
-                        )
-                    })
-                    .as_ptr(),
-                model_params.into(),
-            )
-        };
-
-        if model.is_null() {
-            Err(LlamaInternalError.into())
-        } else {
-            let vocabulary_size = unsafe {
-                // SAFETY: `model` is not null.
-                llama_n_vocab(model)
-            };
-
-            Ok(Self {
-                model: Arc::new(RwLock::new(LlamaModelInner {
-                    model,
-                    _backend_ref: backend_ref,
-                })),
-                vocabulary_size: vocabulary_size as usize,
-                bos_token: Token(unsafe { llama_token_bos(model) }),
-                eos_token: Token(unsafe { llama_token_eos(model) }),
-                nl_token: Token(unsafe { llama_token_nl(model) }),
-                infill_prefix_token: Token(unsafe { llama_token_prefix(model) }),
-                infill_middle_token: Token(unsafe { llama_token_middle(model) }),
-                infill_suffix_token: Token(unsafe { llama_token_suffix(model) }),
-                eot_token: Token(unsafe { llama_token_eot(model) }),
-                embedding_length: unsafe { llama_n_embd(model) } as usize,
-                training_size: unsafe { llama_n_ctx_train(model) } as usize,
-            })
-        }
-    }
-
-    /// Loads a LLaMA model from a compatible GGUF (`.gguf`) file asyncronously.
-    ///
-    /// This is a thin `tokio` wrapper over [`LlamaModel::load_from_file`].
-    pub async fn load_from_file_async(
-        file_path: impl AsRef<Path>,
-        params: LlamaParams,
-    ) -> Result<Self, LlamaLoadError> {
-        let path = file_path.as_ref().to_owned();
-
-        tokio::task::spawn_blocking(move || Self::load_from_file(path, params))
-            .await
-            .unwrap()
-    }
-
-    /// Converts `content` into a vector of tokens that are valid input for this model.
-    ///
-    /// This temporarily allocates at the amount of memory consumed by `content`, but shrinks that
-    /// allocation shortly after.
-    pub fn tokenize_bytes(
-        &self,
-        content: impl AsRef<[u8]>,
-        add_bos: bool,
-        special: bool,
-    ) -> Result<Vec<Token>, LlamaTokenizationError> {
-        let content = content.as_ref();
-
-        if content.len() > i32::MAX as usize {
-            return Err(LlamaTokenizationError::InputTooLarge {
-                n_bytes: content.len(),
-                max_bytes: i32::MAX as usize,
-            });
-        }
-
-        let mut out_buf = Vec::with_capacity(content.len());
-
-        let n_written_tokens = unsafe {
-            // SAFETY: The pointer ranges specified here are always valid, and `n_written_tokens`
-            // is always less than `content.len()`.
-            //
-            // `content.len()` always fits within an `i32`.
-            //
-            // `out_buf` is a `Vec<Token>`, and `Token` is `#[repr(transparent)]` over an `i32`.
-            llama_tokenize(
-                **self.model.try_read().unwrap(),
-                content.as_ptr() as *const i8,
-                content.len() as i32,
-                out_buf.as_mut_ptr() as *mut i32,
-                out_buf.capacity() as i32,
-                add_bos,
-                special,
-            )
-        };
-
-        if n_written_tokens >= 0 {
-            unsafe {
-                // SAFETY: if `n_written_tokens` is non-negative, tokenization succeeded, and
-                // the value is the number of tokens present in `out_buf`.
-                out_buf.set_len(n_written_tokens as usize);
-            }
-
-            out_buf.shrink_to_fit();
-
-            Ok(out_buf)
-        } else {
-            Err(LlamaInternalError.into())
-        }
-    }
-
-    /// Gets the byte string representation of `token` in this model's vocabulary.
-    ///
-    /// The returned slice is valid for the lifetime of this session, and typically encodes
-    /// a UTF-8 string; consider using [`String::from_utf8_lossy`] if you need to display the
-    /// contents.
-    pub fn detokenize(&self, token: Token) -> &[u8] {
-        assert!(
-            (token.0 as usize) < self.vocabulary_size,
-            "{} is out of range for this model's vocabulary range",
-            token.0
-        );
-
-        unsafe {
-            CStr::from_ptr(llama_token_get_text(
-                **self.model.try_read().unwrap(),
-                token.0,
-            ))
-        }
-        .to_bytes()
-    }
-
-    /// Converts the provided token into a [`String`] piece, using the model's vocabulary.
-    ///
-    /// Panics if the model is invalid.
-    pub fn token_to_piece(&self, token: Token) -> String {
-        let initial_size = 8u16;
-        let mut buffer = vec![std::os::raw::c_char::from(0); usize::from(initial_size)];
-        let size = unsafe {
-            llama_token_to_piece(
-                **self.model.try_read().unwrap(),
-                token.0,
-                buffer.as_mut_ptr(),
-                std::os::raw::c_int::from(initial_size),
-            )
-        };
-
-        buffer.resize(size.unsigned_abs() as usize + 1, 0);
-        if size < 0 {
-            let size = unsafe {
-                llama_token_to_piece(
-                    **self.model.try_read().unwrap(),
-                    token.0,
-                    buffer.as_mut_ptr(),
-                    std::os::raw::c_int::from(buffer.len() as i32 - 1),
-                )
-            };
-            assert_eq!(
-                size as usize + 1,
-                buffer.len(),
-                "Buffer length doesn't match"
-            );
-        }
-
-        let c_string = unsafe {
-            // SAFETY: llama_token_to_piece should always return a null terminated buffer
-            CString::from_vec_with_nul_unchecked(buffer.iter().map(move |x| *x as u8).collect())
-        };
-        c_string.to_string_lossy().to_string()
-    }
-
-    /// Creates a new evaluation context for this model.
-    ///
-    /// The model must live for at least as long as the context, but many contexts can be created
-    /// from the same model.
-    ///
-    /// The vast majority of loaded data (weights) are immutably stored in the model, with a much
-    /// smaller state belonging to each context. For Zephyr 7B, this works out to about 4GiB for
-    /// the model weights and 100MiB for each session.
-    pub fn create_session(
-        &self,
-        session_params: SessionParams,
-    ) -> Result<LlamaSession, LlamaContextError> {
-        let params = llama_context_params::from(session_params);
-        let max_batch = params.n_batch;
-
-        let ctx = unsafe {
-            // SAFETY: due to `_model` being declared in the `LlamaContext`, `self` must live
-            // for at least the lifetime of `LlamaContext`.
-            llama_new_context_with_model(**self.model.try_read().unwrap(), params)
-        };
-        if ctx.is_null() {
-            return Err(LlamaContextError::SessionFailed);
-        }
-
-        Ok(LlamaSession {
-            inner: Arc::new(LlamaSessionInner {
-                model: self.clone(),
-                ctx: Mutex::new(LlamaContextInner { ptr: ctx }),
-                history_size: AtomicUsize::new(0),
-                last_batch_size: AtomicUsize::new(0),
-                max_batch,
-            }),
-        })
-    }
-
-    /// Performs embeddings decoding on the given batch and returns the result.
-    fn embeddings_decode(
-        &self,
-        context: *mut llama_context,
-        batch: &Batch,
-        input_count: usize,
-    ) -> Result<Vec<Vec<f32>>, LlamaContextError> {
-        let res = unsafe {
-            // clear previous kv_cache values (irrelevant for embeddings)
-            llama_kv_cache_clear(context);
-            llama_decode(context, batch.handle())
-        };
-
-        if res < 0 {
-            return Err(LlamaContextError::DecodeFailed(res));
-        }
-
-        let mut out = Vec::with_capacity(input_count);
-
-        for i in 0..input_count {
-            let embedding = unsafe {
-                let ptr = llama_get_embeddings_ith(context, i as i32);
-                slice_from_raw_parts(ptr, self.embedding_length)
-                    .as_ref()
-                    .ok_or(LlamaContextError::DecodeFailed(1))?
-            };
-
-            // normalize the embedding
-            let mut embed_vec = vec![0f32; self.embedding_length];
-            let sum = embedding
-                .iter()
-                .map(move |x| x * x)
-                .reduce(move |a, b| a + b)
-                .ok_or(LlamaContextError::DecodeFailed(2))?;
-
-            let norm = sum.sqrt();
-            for (i, value) in embedding.iter().enumerate() {
-                embed_vec[i] = value / norm;
-            }
-
-            out.push(embed_vec)
-        }
-
-        Ok(out)
-    }
-
-    /// Runs embeddings inference for the given inputs, returning the result.
-    pub fn embeddings(
-        &self,
-        inputs: &[impl AsRef<[u8]>],
-    ) -> Result<Vec<Vec<f32>>, LlamaContextError> {
-        let input_res = inputs
-            .iter()
-            .map(move |prompt| self.tokenize_bytes(prompt, true, false));
-        let mut input_tokens = Vec::with_capacity(inputs.len());
-        let mut total_tokens = 0;
-        let mut max_tokens = 0;
-        for input in input_res {
-            let tokens = input?;
-            total_tokens += tokens.len();
-            if max_tokens < tokens.len() {
-                max_tokens = tokens.len();
-            }
-            input_tokens.push(tokens);
-        }
-
-        let batch_capacity = min(self.training_size, total_tokens);
-        let mut batch = Batch::new(batch_capacity, 0, input_tokens.len());
-        let mut out = Vec::with_capacity(inputs.len());
-
-        let context = unsafe {
-            // SAFETY: Stack constructor, always safe.
-            let mut params = llama_context_default_params();
-            params.embedding = true;
-            // SAFETY: due to `_model` being declared in the `LlamaContext`, `self` must live
-            // for at least the lifetime of `LlamaContext`.
-            llama_new_context_with_model(**self.model.try_read().unwrap(), params)
-        };
-
-        let mut batch_input_count = 0;
-        for input in input_tokens {
-            if batch.tokens() + input.len() > batch_capacity {
-                out.append(&mut self.embeddings_decode(context, &batch, batch_input_count)?);
-                batch.clear();
-                batch_input_count = 0;
-            }
-
-            for (i, token) in input.iter().enumerate() {
-                batch.add(*token, i, &[batch_input_count as i32], false);
-            }
-            batch_input_count += 1;
-        }
-
-        if 0 < batch_input_count {
-            out.append(&mut self.embeddings_decode(context, &batch, batch_input_count)?);
-        }
-
-        Ok(out)
-    }
-
-    /// Returns the beginning of sentence (BOS) token for this context.
-    pub fn bos(&self) -> Token {
-        self.bos_token
-    }
-
-    /// Returns the end of sentence (EOS) token for this context.
-    pub fn eos(&self) -> Token {
-        self.eos_token
-    }
-
-    /// Returns the newline (NL) token for this context.
-    pub fn nl(&self) -> Token {
-        self.nl_token
-    }
-
-    /// Returns the infill prefix token for this context.
-    pub fn infill_prefix(&self) -> Token {
-        self.infill_prefix_token
-    }
-
-    /// Returns the infill middle token for this context.
-    pub fn infill_middle(&self) -> Token {
-        self.infill_middle_token
-    }
-
-    /// Returns the infill suffix token for this context.
-    pub fn infill_suffix(&self) -> Token {
-        self.infill_suffix_token
-    }
-
-    /// Returns the infill end of middle token for this context.
-    pub fn eot(&self) -> Token {
-        self.eot_token
-    }
-
-    /// Returns the length of a single embedding vector for this model.
-    pub fn embed_len(&self) -> usize {
-        self.embedding_length
-    }
-
-    /// Returns the number of tokens in the context the model was trained with.
-    pub fn train_len(&self) -> usize {
-        self.training_size
-    }
-}
-
-/// The inner part of a [`LlamaSession`].
-///
-/// This is wrapped in an `Arc` for sharing across thread boundaries.
-struct LlamaContextInner {
-    /// A pointer to the inner context.
-    ptr: *mut llama_context,
-}
-
-unsafe impl Send for LlamaContextInner {}
-
-unsafe impl Sync for LlamaContextInner {}
-
-impl Drop for LlamaContextInner {
-    fn drop(&mut self) {
-        // SAFETY: `drop`ping more than once is unsound [1], so `self.model` cannot have been
-        // `free`d yet.
-        //
-        // [1]: See https://github.com/rust-lang/rust/issues/60977
-        unsafe { llama_free(self.ptr) }
-    }
-}
-
-/// An evaluation session for a llama.cpp model.
-///
-/// This stores a small amount of state, which is destroyed when the session is dropped.
-/// You can create an arbitrary number of sessions for a model using [`LlamaModel::create_session`].
-#[derive(Clone)]
-pub struct LlamaSession {
-    inner: Arc<LlamaSessionInner>,
-}
-
-/// The cloned part of a [`LlamaSession`].
-struct LlamaSessionInner {
-    /// The model this session was created from.
-    model: LlamaModel,
-
-    /// A pointer to the llama.cpp side of the model context.
-    ctx: Mutex<LlamaContextInner>,
-
-    /// The number of tokens present in this model's context.
-    history_size: AtomicUsize,
-
-    /// The number of tokens present in this model's context.
-    last_batch_size: AtomicUsize,
-
-    /// Max batch size.
-    max_batch: u32,
-}
-
-/// An error raised while advancing the context in a [`LlamaSession`].
-#[derive(Error, Debug)]
-pub enum LlamaContextError {
-    /// If non-tokens were provided, tokenizing the input failed.
-    #[error("tokenization failed: {0}")]
-    TokenizationFailed(#[from] LlamaTokenizationError),
-
-    /// Too many tokens were provided.
-    ///
-    /// llama.cpp only supports vectors of length up to `i32::MAX`.
-    #[error("{provided_tokens} were provided, but llama.cpp can only handle {max_tokens}")]
-    MaxTokensExceeded {
-        /// The number of provided tokens.
-        provided_tokens: usize,
-
-        /// The maximum number of tokens.
-        max_tokens: usize,
-    },
-
-    /// No tokens were provided at all.
-    #[error("no tokens were provided")]
-    NoTokensProvided,
-
-    /// An error occurred on the other side of the FFI boundary; check your logs.
-    #[error("failed to create llama context")]
-    SessionFailed,
-
-    /// An error occurred on the other side of the FFI boundary; check your logs.
-    #[error("advancing context failed (error code {0})")]
-    DecodeFailed(i32),
-}
-
-impl LlamaSession {
-    /// Advances the inner context of this model with `tokens`.
-    ///
-    /// The model will generate new tokens from the end of the context.
-    pub fn advance_context_with_tokens(
-        &mut self,
-        tokens: impl AsRef<[Token]>,
-    ) -> Result<(), LlamaContextError> {
-        let tokens = tokens.as_ref();
-        let n_tokens = tokens.len();
-
-        if n_tokens == 0 {
-            return Err(LlamaContextError::NoTokensProvided);
-        }
-
-        if n_tokens > i32::MAX as usize {
-            return Err(LlamaContextError::MaxTokensExceeded {
-                provided_tokens: n_tokens,
-                max_tokens: i32::MAX as usize,
-            });
-        }
-
-        info!("Advancing context with {n_tokens} tokens");
-
-        let batch_size = min(n_tokens, self.inner.max_batch as usize);
-        let sequences = tokens.chunks(batch_size);
-
-        if n_tokens > batch_size {
-            info!("Number of tokens exceeds the maximum batch size ({}) for this session, splitting the input", self.inner.max_batch);
-        }
-
-        let mut batch = Batch::new(batch_size, 0, 1);
-        let history_size = self.inner.history_size.load(Ordering::SeqCst);
-        let mut local_history = 0;
-        let mut last_batch_size = self.inner.last_batch_size.load(Ordering::SeqCst);
-
-        for sequence in sequences {
-            batch.clear();
-
-            for token in sequence {
-                batch.add(*token, history_size + local_history, &[0], false);
-                local_history += 1;
-            }
-
-            // Set the logits of the very last token
-            if local_history == n_tokens {
-                batch.set_logits(sequence.len() - 1, true);
-            }
-
-            trace!("Wrote {n_tokens} tokens to the token buffer");
-            trace!("Starting LLaMA decode for batch");
-
-            let err = unsafe {
-                // SAFETY: `llama_decode` will not fail for a valid `batch`, which we correctly
-                // initialized above.
-                llama_decode(self.inner.ctx.blocking_lock().ptr, batch.handle())
-            };
-            if err != 0 {
-                return Err(LlamaContextError::DecodeFailed(err));
-            }
-            trace!("Batch decode completed successfully");
-
-            last_batch_size = sequence.len();
-        }
-
-        self.inner
-            .history_size
-            .fetch_add(local_history, Ordering::SeqCst);
-
-        self.inner
-            .last_batch_size
-            .store(last_batch_size, Ordering::SeqCst);
-
-        Ok(())
-    }
-
-    /// Advances the inner context of this model with `tokens`.
-    ///
-    /// This is a thin `tokio::spawn_blocking` wrapper around
-    /// [`LlamaSession::advance_context_with_tokens`].
-    pub async fn advance_context_with_tokens_async(
-        &mut self,
-        tokens: impl AsRef<[Token]>,
-    ) -> Result<(), LlamaContextError> {
-        let tokens = tokens.as_ref().to_owned();
-        let mut session = self.clone();
-
-        tokio::task::spawn_blocking(move || session.advance_context_with_tokens(tokens))
-            .await
-            .unwrap()
-    }
-
-    /// Tokenizes and feeds an arbitrary byte buffer `ctx` into this model.
-    ///
-    /// `ctx` is typically a UTF-8 string, but anything that can be downcast to bytes is accepted.
-    pub fn advance_context(&mut self, ctx: impl AsRef<[u8]>) -> Result<(), LlamaContextError> {
-        let tokens = self
-            .inner
-            .model
-            .tokenize_bytes(ctx.as_ref(), false, false)?
-            .into_boxed_slice();
-
-        self.advance_context_with_tokens(tokens)
-    }
-
-    /// Tokenizes and feeds an arbitrary byte buffer `ctx` into this model.
-    ///
-    /// This is a thin `tokio::spawn_blocking` wrapper around
-    /// [`LlamaSession::advance_context`].
-    pub async fn advance_context_async(
-        &mut self,
-        ctx: impl AsRef<[u8]>,
-    ) -> Result<(), LlamaContextError> {
-        let ctx = ctx.as_ref().to_owned();
-        let mut session = self.clone();
-
-        tokio::task::spawn_blocking(move || {
-            let tokens = session
-                .inner
-                .model
-                .tokenize_bytes(ctx, false, false)?
-                .into_boxed_slice();
-
-            session.advance_context_with_tokens(tokens)
-        })
-        .await
-        .unwrap()
-    }
-
-    /// Starts generating tokens at the end of the context using llama.cpp's built-in Beam search.
-    /// TODO fix: beam search keeps going even after it should have ended
-    pub fn start_completing(&mut self) -> CompletionHandle {
-        let (tx, rx) = unbounded_channel();
-        let history_size = self.inner.history_size.load(Ordering::SeqCst);
-        let session = self.clone();
-
-        info!("Generating completions with {history_size} tokens of history");
-
-        thread::spawn(move || unsafe {
-            let state = Box::new(detail::BeamSearchState { tx });
-            // SAFETY: `state_ptr` is converted back to a [`Box`] and freed in [`detail::llama_beam_search_callback`]
-            let state_ptr = Box::into_raw(state);
-
-            llama_beam_search(
-                session.inner.ctx.blocking_lock().ptr,
-                Some(detail::llama_beam_search_callback),
-                state_ptr as *mut _ as *mut c_void,
-                1,
-                history_size as i32,
-                32_768,
-            );
-        });
-
-        CompletionHandle { rx }
-    }
-
-    /// Start completion.
-    pub fn start_completing_with<S>(
-        &mut self,
-        sampler: S,
-        max_predictions: usize,
-    ) -> CompletionHandle
-    where
-        S: Sampler + Send + Sync + 'static,
-    {
-        let (tx, rx) = unbounded_channel();
-        let history_size = self.inner.history_size.load(Ordering::SeqCst);
-        let session = self.clone();
-        // TODO deal with 0 history size
-        info!("Generating completions with {history_size} tokens of history");
-
-        thread::spawn(move || {
-            let context = session.inner.ctx.blocking_lock();
-            let vocab = session.model().vocabulary_size;
-            let end_of_stream = session.model().eos_token;
-            let mut count = 0;
-            let mut batch = Batch::new(1, 0, 1);
-            let mut i = session.inner.last_batch_size.load(Ordering::SeqCst);
-            let mut current_pos = history_size;
-
-            loop {
-                let mut candidates = unsafe {
-                    let logits = llama_get_logits_ith(context.ptr, (i - 1) as i32);
-
-                    let mut candidates = vec![];
-                    for id in 0..vocab {
-                        candidates.push(llama_token_data {
-                            id: id as i32,
-                            logit: *logits.add(id),
-                            p: 0.0,
-                        })
-                    }
-
-                    candidates
-                };
-
-                let candidates_p = llama_token_data_array {
-                    data: candidates.as_mut_ptr(),
-                    size: vocab,
-                    sorted: false,
-                };
-
-                let token = sampler.sample(context.ptr, candidates_p);
-
-                match tx.send(token) {
-                    Ok(_) => (),
-                    Err(e) => {
-                        let token_str =
-                            String::from_utf8_lossy(session.inner.model.detokenize(e.0));
-                        warn!("Cannot send token ({}): {}", token_str, e);
-                        break;
-                    }
-                };
-
-                if token == end_of_stream || max_predictions <= count {
-                    break;
-                }
-
-                batch.clear();
-                batch.add(token, current_pos, &[0], true);
-
-                let res = unsafe { llama_decode(context.ptr, batch.handle()) };
-
-                if res != 0 {
-                    error!("Failed to decode context ({res})");
-                    break;
-                }
-
-                count += 1;
-                i = batch.tokens();
-
-                session.inner.last_batch_size.store(i, Ordering::SeqCst);
-                current_pos = session.inner.history_size.fetch_add(i, Ordering::SeqCst);
-            }
-        });
-
-        CompletionHandle { rx }
-    }
-
-    /// Returns the model this session was created from.
-    pub fn model(&self) -> LlamaModel {
-        self.inner.model.clone()
-    }
-}
-
-/// A handle (and channel) to an ongoing completion job on an off thread.
-///
-/// If this structure is dropped, the off thread is stopped.
-pub struct CompletionHandle {
-    /// The token receiver bound to the off thread.
-    rx: UnboundedReceiver<Token>,
-}
-
-impl CompletionHandle {
-    /// Blocks the current thread, resolving to the next completed token, or `None` if EOS is
-    /// reached.
-    pub fn next_token(&mut self) -> Option<Token> {
-        block_on(self.rx.recv())
-    }
-
-    /// Asynchronously yields the current thread, resolving to the next completed token, or `None`
-    /// if EOS is reached.
-    pub async fn next_token_async(&mut self) -> Option<Token> {
-        self.rx.recv().await
-    }
-}
-
-/// Parameters for llama.
-pub struct LlamaParams {
-    /// Number of layers to store in VRAM.
-    ///
-    /// If this number is bigger than the amount of model layers, all layers are loaded to VRAM.
-    pub n_gpu_layers: u32,
-
-    /// How to split the model across multiple GPUs
-    pub split_mode: SplitMode,
-
-    /// The GPU that is used for scratch and small tensors
-    pub main_gpu: u32,
-
-    /// How to split layers across multiple GPUs (size: LLAMA_MAX_DEVICES)
-    //const float * tensor_split, TODO
-
-    /// Called with a progress value between 0 and 1, pass NULL to disable
-    //llama_progress_callback progress_callback, TODO
-
-    /// Context pointer passed to the progress callback
-    //void * progress_callback_user_data, TODO
-
-    /// Override key-value pairs of the model meta data
-    //const struct llama_model_kv_override * kv_overrides, TODO
-
-    /// Only load the vocabulary, no weights
-    pub vocab_only: bool,
-
-    /// Use mmap if possible
-    pub use_mmap: bool,
-
-    /// Force system to keep model in RAM
-    pub use_mlock: bool,
-}
-
-/// A policy to split the model across multiple GPUs
-#[non_exhaustive]
-pub enum SplitMode {
-    /// Single GPU.
-    ///
-    /// Equivalent to [`llama_split_mode_LLAMA_SPLIT_NONE`]
-    None,
-
-    /// Split layers and KV across GPUs
-    ///
-    /// Equivalent to [`llama_split_mode_LLAMA_SPLIT_LAYER`]
-    Layer,
-
-    /// Split rows across GPUs
-    ///
-    /// Equivalent to [`llama_split_mode_LLAMA_SPLIT_ROW`]
-    Row,
-}
-
-impl From<SplitMode> for llama_split_mode {
-    fn from(value: SplitMode) -> Self {
-        match value {
-            SplitMode::None => llama_split_mode_LLAMA_SPLIT_NONE,
-            SplitMode::Layer => llama_split_mode_LLAMA_SPLIT_LAYER,
-            SplitMode::Row => llama_split_mode_LLAMA_SPLIT_ROW,
-        }
-    }
-}
-
-impl From<llama_split_mode> for SplitMode {
-    fn from(value: llama_split_mode) -> Self {
-        #![allow(non_upper_case_globals)]
-        match value {
-            llama_split_mode_LLAMA_SPLIT_NONE => SplitMode::None,
-            llama_split_mode_LLAMA_SPLIT_LAYER => SplitMode::Layer,
-            llama_split_mode_LLAMA_SPLIT_ROW => SplitMode::Row,
-            _ => unimplemented!(),
-        }
-    }
-}
-
-impl Default for LlamaParams {
-    fn default() -> Self {
-        // SAFETY: Stack constructor, always safe
-        let c_params = unsafe { llama_model_default_params() };
-
-        Self {
-            n_gpu_layers: c_params.n_gpu_layers as u32,
-            split_mode: c_params.split_mode.into(),
-            main_gpu: c_params.main_gpu as u32,
-            vocab_only: c_params.vocab_only,
-            use_mmap: c_params.use_mmap,
-            use_mlock: c_params.use_mlock,
-        }
-    }
-}
-
-impl From<LlamaParams> for llama_model_params {
-    fn from(value: LlamaParams) -> Self {
-        llama_model_params {
-            n_gpu_layers: value.n_gpu_layers as i32,
-            split_mode: value.split_mode.into(),
-            main_gpu: value.main_gpu as i32,
-            tensor_split: ptr::null_mut(),
-            progress_callback: None,
-            progress_callback_user_data: ptr::null_mut(),
-            kv_overrides: ptr::null_mut(),
-            vocab_only: value.vocab_only,
-            use_mmap: value.use_mmap,
-            use_mlock: value.use_mlock,
-        }
-    }
-}
-
-/// Session-specific parameters.
-pub struct SessionParams {
-    /// RNG seed, [`u32::MAX`] for random (default)
-    pub seed: u32,
-
-    /// text context, 0 = from model
-    pub n_ctx: u32,
-
-    /// prompt processing maximum batch size
-    pub n_batch: u32,
-
-    /// number of threads to use for generation
-    pub n_threads: u32,
-
-    /// number of threads to use for batch processing
-    pub n_threads_batch: u32,
-
-    /// RoPE scaling type, from [`llama_rope_scaling_type`]
-    pub rope_scaling_type: i32,
-
-    /// ref: https://github.com/ggerganov/llama.cpp/pull/2054
-
-    /// RoPE base frequency, 0 = from model
-    pub rope_freq_base: f32,
-
-    /// RoPE frequency scaling factor, 0 = from model
-    pub rope_freq_scale: f32,
-
-    /// YaRN extrapolation mix factor, negative = from model
-    pub yarn_ext_factor: f32,
-
-    /// YaRN magnitude scaling factor
-    pub yarn_attn_factor: f32,
-
-    /// YaRN low correction dim
-    pub yarn_beta_fast: f32,
-
-    /// YaRN high correction dim
-    pub yarn_beta_slow: f32,
-
-    /// YaRN original context size
-    pub yarn_orig_ctx: u32,
-
-    /// data type for K cache
-    pub type_k: u32,
-
-    /// data type for V cache
-    pub type_v: u32,
-
-    /// embedding mode only
-    pub embedding: bool,
-
-    /// whether to offload the KQV ops (including the KV cache) to GPU
-    pub offload_kqv: bool,
-
-    /// whether to pool (sum) embedding results by sequence id (ignored if no pooling layer)
-    pub pooling: bool,
-}
-
-impl Default for SessionParams {
-    fn default() -> Self {
-        let c_defaults = unsafe {
-            // SAFETY: Stack constructor, always safe.
-            llama_context_default_params()
-        };
-
-        let threads = num_cpus::get_physical() as u32 - 1;
-
-        Self {
-            seed: c_defaults.seed,
-            n_ctx: c_defaults.n_ctx,
-            n_batch: c_defaults.n_batch,
-            n_threads: threads,
-            n_threads_batch: threads,
-            rope_scaling_type: c_defaults.rope_scaling_type,
-            rope_freq_base: c_defaults.rope_freq_base,
-            rope_freq_scale: c_defaults.rope_freq_scale,
-            yarn_ext_factor: c_defaults.yarn_ext_factor,
-            yarn_attn_factor: c_defaults.yarn_attn_factor,
-            yarn_beta_fast: c_defaults.yarn_beta_fast,
-            yarn_beta_slow: c_defaults.yarn_beta_slow,
-            yarn_orig_ctx: c_defaults.yarn_orig_ctx,
-            type_k: c_defaults.type_k as u32,
-            type_v: c_defaults.type_v as u32,
-            embedding: c_defaults.embedding,
-            offload_kqv: c_defaults.offload_kqv,
-            pooling: c_defaults.do_pooling,
-        }
-    }
-}
-
-impl From<SessionParams> for llama_context_params {
-    fn from(value: SessionParams) -> Self {
-        Self {
-            seed: value.seed,
-            n_ctx: value.n_ctx,
-            n_batch: value.n_batch,
-            n_threads: value.n_threads,
-            n_threads_batch: value.n_threads_batch,
-            rope_scaling_type: value.rope_scaling_type,
-            rope_freq_base: value.rope_freq_base,
-            rope_freq_scale: value.rope_freq_scale,
-            yarn_ext_factor: value.yarn_ext_factor,
-            yarn_attn_factor: value.yarn_attn_factor,
-            yarn_beta_fast: value.yarn_beta_fast,
-            yarn_beta_slow: value.yarn_beta_slow,
-            yarn_orig_ctx: value.yarn_orig_ctx,
-            cb_eval: None,
-            cb_eval_user_data: ptr::null_mut(),
-            type_k: value.type_k as ggml_type,
-            type_v: value.type_v as ggml_type,
-            mul_mat_q: true,   // Deprecated
-            logits_all: false, // Deprecated
-            embedding: value.embedding,
-            offload_kqv: value.offload_kqv,
-            do_pooling: value.pooling,
-        }
-    }
-}
-
-/// A safe wrapper around a [`llama_batch`].
-struct Batch {
-    // TODO
-    /// ## Members
-    /// * `n_tokens`: [`i32`] - The number of tokens
-    /// * `tokens`: `*mut` [`llama_token`][llama_token] - The number of tokens
-    /// * `embd`: `*mut` [`f32`] - The number of tokens
-    /// * `pos`: `*mut` [`llama_pos`][llama_pos] - The number of tokens
-    /// * `n_seq_id`: `*mut` [`i32`] - The number of tokens
-    /// * `seq_id`: `*mut *mut` [`llama_seq_id`][llama_seq_id] - The number of tokens
-    /// * `logits`: `*mut` [`i8`] - The number of tokens
-    /// * `all_pos_0`: [`llama_pos`][llama_pos] - The number of tokens
-    /// * `all_pos_1`: [`llama_pos`][llama_pos] - The number of tokens
-    /// * `all_seq_id`: [`llama_seq_id`][llama_seq_id] - The number of tokens
-    ///
-    /// [llama_token]: llama_cpp_sys::llama_token
-    /// [llama_seq_id]: llama_cpp_sys::llama_seq_id
-    /// [llama_pos]: llama_cpp_sys::llama_pos
-    inner: llama_batch,
-
-    /// The maximum number of tokens this batch can have.
-    capacity: usize,
-
-    /// The maximum number of sequences that can be generated for this batch.
-    max_sequences: usize,
-}
-
-impl Batch {
-    fn new(capacity: usize, embed: usize, max_sequences: usize) -> Self {
-        // Ideally panic shouldn't be used, but this struct is only used inside this crate, so it
-        // should be fine.
-
-        if capacity == 0 {
-            panic!("Cannot create a batch with no capacity");
-        }
-        if max_sequences == 0 {
-            panic!("At least one sequence must be generated");
-        }
-
-        Self {
-            inner: unsafe { llama_batch_init(capacity as i32, embed as i32, max_sequences as i32) },
-            capacity,
-            max_sequences,
-        }
-    }
-
-    fn clear(&mut self) {
-        self.inner.n_tokens = 0;
-    }
-
-    fn add(&mut self, token: Token, position: usize, sequence_ids: &[i32], logits: bool) -> usize {
-        trace!(
-            "Writing token {} of {} ({token:?})",
-            self.inner.n_tokens,
-            self.capacity
-        );
-
-        let i = self.inner.n_tokens as usize;
-
-        if i == self.capacity || self.max_sequences < sequence_ids.len() {
-            return usize::MAX;
-        }
-
-        unsafe {
-            // SAFETY: For all 0 < i < n_tokens, `llama_batch_init` created each of these
-            // offsets; although each offset may be currently uninitialized.
-            self.inner.token.add(i).write(token.0);
-            self.inner.pos.add(i).write(position as i32);
-            if logits {
-                self.inner.logits.add(i).write(1);
-            } else {
-                self.inner.logits.add(i).write(0);
-            }
-            self.inner.n_seq_id.add(i).write(sequence_ids.len() as i32);
-
-            let seq_ptr = *self.inner.seq_id.add(i);
-
-            if !seq_ptr.is_null() {
-                for (i, id) in sequence_ids.iter().enumerate() {
-                    seq_ptr.add(i).write(*id);
-                }
-            }
-        }
-
-        self.inner.n_tokens += 1;
-        self.inner.n_tokens as usize - 1
-    }
-
-    fn set_logits(&self, idx: usize, value: bool) {
-        assert!(idx < self.inner.n_tokens as usize, "Index out of bounds");
-
-        unsafe {
-            if value {
-                self.inner.logits.add(idx).write(1);
-            } else {
-                self.inner.logits.add(idx).write(0);
-            }
-        }
-    }
-
-    fn tokens(&self) -> usize {
-        self.inner.n_tokens as usize
-    }
-
-    fn handle(&self) -> llama_batch {
-        self.inner
-    }
-}
-
-impl Drop for Batch {
-    fn drop(&mut self) {
-        trace!("Freeing batch");
-
-        unsafe { llama_batch_free(self.inner) }
-    }
-}
-
-=======
->>>>>>> 529a6675
 /// This needs to be documented!
 pub trait Sampler {
     /// This needs to be documented!
